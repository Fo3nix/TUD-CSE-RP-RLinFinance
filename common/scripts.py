"""
This file contains some simple scripts that can be useful anywhere during the project.
"""

import random
from datetime import datetime, timedelta
from typing import Any, Dict

import numpy as np
import pandas as pd
from numpy.typing import NDArray
from pathlib import Path

from common.constants import MarketDataCol

def has_nonempty_subdir(path: Path, subdir_name: str) -> bool:
    return has_subdir(path, subdir_name) and not is_empty(path / subdir_name)

def has_subdir(path: Path, subdir_name: str) -> bool:
    """Checks if a path has a subdirectory with some name"""
    return path.is_dir() and (path / subdir_name).is_dir()

def lookup(options: list[tuple[str, Any]], key: str):
    for k, v in options:
        if k == key:
            return v
    return None

def safe_int(i: str) -> int | None:
    try:
        return int(i)
    except ValueError:
        return None

def is_empty(p: Path) -> bool:
    return n_children(p) == 0

def n_children(p: Path) -> int:
    return sum(1 for _ in p.iterdir())

def picker(options: list[tuple[str, Any]], default: int | None = 0) -> Any:
    """
    Prompts user to pick one of a list of options.
    Supports default values.
    """
    default_str = "" if default is None else f" (default: {default})"
    print(f"Pick one of the following options{default_str}:")
    for i, (name, _) in reversed(list(enumerate(options))):
        print(f"[{i}] {name}")

    while True:

        inp = input("> ").strip()
        if inp == "" and default is not None:
            return options[0][1]
        i = safe_int(inp)
        if i is not None:
            if 0 <= i < len(options):
                return options[i][1]
            print("Index out of range. Try again.")
            continue
        val = lookup(options, inp)
        if val is not None:
            return val
        print("Name not found. Try again.")

def most_recent_modified(dir_path: Path):
    """finds the most recently modified file or folder in a directory"""
    if not dir_path.is_dir():
        raise ValueError(f"{dir_path} is not a directory")
    entries = list(dir_path.iterdir())
    if len(entries) == 0:
        return None
    return max(entries, key=lambda p: p.stat().st_mtime)

def calculate_equity(bid_price: float, ask_price: float, cash: float, shares: float) -> float:
    """
    Calculates the equity based on current cash, shares and prices.
    """
    return cash + shares * (bid_price if shares >= 0 else ask_price)

def calculate_ohlc_equity(current_prices: NDArray[np.float32], cash: float, shares: float) -> tuple[float, float, float, float]:
    """
    Calculates the equity based on current cash, shares and prices.
    """
    assert current_prices.ndim == 1
    assert current_prices.shape[0] == len(MarketDataCol)
    equity_open = calculate_equity(current_prices[MarketDataCol.open_bid], current_prices[MarketDataCol.open_ask], cash, shares)
    equity_high = calculate_equity(current_prices[MarketDataCol.high_bid], current_prices[MarketDataCol.high_ask], cash, shares)
    equity_low = calculate_equity(current_prices[MarketDataCol.low_bid], current_prices[MarketDataCol.low_ask], cash, shares)
    equity_close = calculate_equity(current_prices[MarketDataCol.close_bid], current_prices[MarketDataCol.close_ask], cash, shares)
    return equity_open, equity_high, equity_low, equity_close

def round_datetime(date_time: datetime, interval: int) -> datetime:
    """
    Rounds a datetime object to the nearest multiple of `interval` in seconds.
    """
    start_of_day = date_time.replace(hour=0, minute=0, second=0, microsecond=0)
    seconds_since_start = (date_time - start_of_day).total_seconds()
    rounded_seconds = round(seconds_since_start / interval) * interval
    return start_of_day + timedelta(seconds=rounded_seconds)

def exact_divide(a: int, b: int) -> int:
    """
    Performs an exact division of `a` by `b`, returning an integer.
    Raises a `ValueError`, if `a` is not divisible by `b`.
    """
    if a % b == 0:
        return a // b
    raise ValueError(f"{a} is not divisible by {b}")

    blocks = []

def render_horz_bar(height: float) -> str:
    """Renders a horizontal bar using fractional Unicode block characters"""
    full_blocks = int(height)
    remainder = height - full_blocks
    partial_block = " ▏▎▍▌▋▊▉"[int(remainder * 8)] # 0/8 - 7/8
    return "█" * full_blocks + partial_block

def circ_slice(arr, i, j):
    """Perform circular (wraparound) slicing on a NumPy array."""
    n = len(arr)
    i %= n
    j %= n
    if i > j:
        return np.concatenate((arr[i:], arr[:j]))
    if j > i:
        return arr[i:j]
    return arr[:]

def split_df(df: pd.DataFrame, ratio: float):
    """
    Splits a dataframe into two parts based on a given ratio.
    """
    if ratio < 0 or ratio > 1:
        raise ValueError(f"{ratio} is not a valid ratio")
    split_index = int(len(df) * ratio)
    df1 = df.iloc[:split_index].reset_index(drop=True)
    df2 = df.iloc[split_index:].reset_index(drop=True)
    return df1, df2

def find_first_row_without_nan(df: pd.DataFrame) -> int:
    """
    Returns the index of the first row that contains no NaN values.
    Returns -1 if no such row exists.
    """
    for i in range(len(df)):
        if not df.iloc[i].isnull().any():
            return i
    return -1

def find_first_row_with_nan(df: pd.DataFrame) -> int:
    """
    Returns the index of the first row that contains a NaN value.
    Returns -1 if no such row exists.
    """
    for i in range(len(df)):
        if df.iloc[i].isnull().any():
            return i
    return -1

def set_seed(seed_value: int):
    """
    Sets the random seed for Python, NumPy, TensorFlow, and PyTorch.
    """
    import tensorflow as tf
    import torch

    random.seed(seed_value)
    np.random.seed(seed_value)
    tf.random.set_seed(seed_value)
    torch.manual_seed(seed_value)

    # If you are using CUDA:
    if torch.cuda.is_available():
        torch.cuda.manual_seed(seed_value)
        torch.cuda.manual_seed_all(seed_value)  # if you are using multi-GPU.
        # The following two lines are often recommended for deterministic behavior on CUDA,
        # but they can impact performance. Use them if reproducibility is critical.
        torch.backends.cudnn.deterministic = True
        torch.backends.cudnn.benchmark = False

    print(f"Seeds set to {seed_value} for Python, NumPy, TensorFlow, and PyTorch.")

<<<<<<< HEAD
def prepare_data(df: pd.DataFrame, lookback_window_size: int, features: list[str], RSI_PERIOD = 14):
    """
    Prepares the data by calculating necessary features and normalizing them.
    Uses stockstats for RSI and MACD.
    """

    # Calculate mid prices for indicators
    df['mid_close'] = (df['close_bid'] + df['close_ask']) / 2
    df['mid_open'] = (df['open_bid'] + df['open_ask']) / 2
    df['mid_high'] = (df['high_bid'] + df['high_ask']) / 2
    df['mid_low'] = (df['low_bid'] + df['low_ask']) / 2

    # 1. Log returns
    df['log_ret_bid'] = np.log(df['close_bid'] / df['close_bid'].shift(1)).fillna(0)
    df['log_ret_ask'] = np.log(df['close_ask'] / df['close_ask'].shift(1)).fillna(0)

    # 2. Normalized Spread
    df['spread'] = df['close_ask'] - df['close_bid']
    df['norm_spread'] = df['spread'] / df['mid_close']

    # 3. Normalized Volume
    # Ensure volume exists and handle potential division by zero or all-zero window
    if 'volume' in df.columns:
        vol_min = df['volume'].rolling(window=lookback_window_size, min_periods=1).min()
        vol_max = df['volume'].rolling(window=lookback_window_size, min_periods=1).max()
        denominator = vol_max - vol_min
        df['norm_volume'] = np.where(denominator == 0, 0.5, (df['volume'] - vol_min) / denominator)
        df['norm_volume'] = df['norm_volume'].fillna(0.5)
    else:
        df['norm_volume'] = 0.5  # Default if no volume data

    # 4. Technical Indicators using stockstats
    # stockstats requires lowercase column names: open, high, low, close, volume
    stock_df_input = pd.DataFrame(index=df.index)
    stock_df_input['open'] = df['mid_open']
    stock_df_input['high'] = df['mid_high']
    stock_df_input['low'] = df['mid_low']
    stock_df_input['close'] = df['mid_close']
    if 'volume' in df.columns:
        stock_df_input['volume'] = df['volume']
    else:  # stockstats might need a volume column, even if it's just zeros or ones
        stock_df_input['volume'] = np.zeros(len(df))

    stock_sdataframe = StockDataFrame.retype(stock_df_input)

    # RSI
    rsi_col_name = f'rsi_{RSI_PERIOD}'
    df['rsi'] = stock_sdataframe[rsi_col_name]

    # MACD
    # stockstats calculates 'macd' (MACD line), 'macds' (signal line), 'macdh' (histogram = macd - macds)
    # We need MACD difference (histogram)
    df['macd_diff'] = stock_sdataframe['macdh']  # macdh is macd - macds

    # Normalize indicators (MinMaxScaler like approach over the entire dataset for simplicity here)
    # For a proper setup, fit scalers ONLY on training data and transform train/test.
    for col in ['rsi', 'macd_diff']:
        min_val = df[col].min()
        max_val = df[col].max()
        if max_val > min_val:
            df[f'norm_{col}'] = (df[col] - min_val) / (max_val - min_val)
        else:
            df[f'norm_{col}'] = 0.5
        df[f'norm_{col}'] = df[f'norm_{col}'].fillna(0.5)  # Fill NaNs from indicator calculation period

    df = df[features + ['close_bid', 'close_ask']]
    df = df.fillna(0)

    if len(df) < lookback_window_size:
        raise ValueError("DataFrame length is less than lookback_window_size after processing.")

    return df

def filter_df(df: pd.DataFrame):
    """
    Removes rows containing NaNs or Infinities.
    """
    return df[~df.isin([np.nan, np.inf, -np.inf]).any(axis=1)]
=======
def flatten_dict(d: Dict[str, Any], sep=".") -> Dict[str, Any]:
    """
    Flatten a nested dictionary to a single level.
    """
    flat_dict = {}
    for key, value in d.items():
        if isinstance(value, dict):
            value = flatten_dict(value)
            for sub_key, sub_value in value.items():
                flat_dict[f"{key}{sep}{sub_key}"] = sub_value
        else:
            flat_dict[key] = value
    return flat_dict
>>>>>>> 327785bf
<|MERGE_RESOLUTION|>--- conflicted
+++ resolved
@@ -183,7 +183,20 @@
 
     print(f"Seeds set to {seed_value} for Python, NumPy, TensorFlow, and PyTorch.")
 
-<<<<<<< HEAD
+def flatten_dict(d: Dict[str, Any], sep=".") -> Dict[str, Any]:
+    """
+    Flatten a nested dictionary to a single level.
+    """
+    flat_dict = {}
+    for key, value in d.items():
+        if isinstance(value, dict):
+            value = flatten_dict(value)
+            for sub_key, sub_value in value.items():
+                flat_dict[f"{key}{sep}{sub_key}"] = sub_value
+        else:
+            flat_dict[key] = value
+    return flat_dict
+
 def prepare_data(df: pd.DataFrame, lookback_window_size: int, features: list[str], RSI_PERIOD = 14):
     """
     Prepares the data by calculating necessary features and normalizing them.
@@ -261,19 +274,4 @@
     """
     Removes rows containing NaNs or Infinities.
     """
-    return df[~df.isin([np.nan, np.inf, -np.inf]).any(axis=1)]
-=======
-def flatten_dict(d: Dict[str, Any], sep=".") -> Dict[str, Any]:
-    """
-    Flatten a nested dictionary to a single level.
-    """
-    flat_dict = {}
-    for key, value in d.items():
-        if isinstance(value, dict):
-            value = flatten_dict(value)
-            for sub_key, sub_value in value.items():
-                flat_dict[f"{key}{sep}{sub_key}"] = sub_value
-        else:
-            flat_dict[key] = value
-    return flat_dict
->>>>>>> 327785bf
+    return df[~df.isin([np.nan, np.inf, -np.inf]).any(axis=1)]